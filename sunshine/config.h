--- conflicted
+++ resolved
@@ -4,12 +4,9 @@
 #include <bitset>
 #include <chrono>
 #include <optional>
-<<<<<<< HEAD
 #include <unordered_map>
-=======
 #include <string>
 #include <vector>
->>>>>>> fe5375f1
 
 namespace config {
 struct video_t {
@@ -104,11 +101,5 @@
 extern sunshine_t sunshine;
 
 int parse(int argc, char *argv[]);
-<<<<<<< HEAD
 std::unordered_map<std::string, std::string> parse_config(std::string_view file_content);
-}
-=======
-} // namespace config
->>>>>>> fe5375f1
-
 #endif