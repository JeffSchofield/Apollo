--- conflicted
+++ resolved
@@ -291,13 +291,9 @@
        }
     },
     created() {
-<<<<<<< HEAD
-      fetch("/api/config", {
+      fetch("./api/config", {
         credentials: 'include'
       })
-=======
-      fetch("./api/config")
->>>>>>> d2be83fe
         .then((r) => r.json())
         .then((r) => {
           this.config = r;
@@ -397,12 +393,8 @@
           });
         });
 
-<<<<<<< HEAD
-        return fetch("/api/config", {
+        return fetch("./api/config", {
           credentials: 'include',
-=======
-        return fetch("./api/config", {
->>>>>>> d2be83fe
           method: "POST",
           body: JSON.stringify(config),
         }).then((r) => {
