<!DOCTYPE html>
<html lang="en" data-bs-theme="auto">

<head>
  <%- header %>

  <script type="text/javascript" src="/assets/js/qrcode.min.js"></script>
  <style scoped type="text/css">
    .content-container {
      padding-top: 2em;
    }

    .pin-tab-bar {
      margin-bottom: 2em !important;
    }
  </style>
</head>

<body id="app" v-cloak>
  <Navbar></Navbar>
  <div id="content" class="container content-container d-flex flex-column align-items-center">
    <ul class="nav nav-pills pin-tab-bar justify-content-center">
      <li class="nav-item">
        <a class="nav-link" :class="{active: currentTab !== '#PIN'}" href="#OTP" @click.prevent="switchTab('OTP')">{{ $t('pin.otp_pairing') }}</a>
      </li>
      <li class="nav-item">
        <a class="nav-link" :class="{active: currentTab === '#PIN'}" href="#PIN" @click.prevent="switchTab('PIN')">{{ $t('pin.pin_pairing') }}</a>
      </li>
    </ul>
    <form v-if="currentTab === '#PIN'" class="form d-flex flex-column align-items-center" id="form" @submit.prevent="registerDevice">
      <div class="card flex-column d-flex p-4 mb-4">
        <input type="text" pattern="\d*" :placeholder="`${$t('navbar.pin')}`" autofocus id="pin-input" class="form-control mt-2" required />
        <input type="text" :placeholder="`${$t('pin.device_name')}`" id="name-input" class="form-control my-4" />
        <button class="btn btn-primary">{{ $t('pin.send') }}</button>
      </div>
      <div id="status"></div>
    </form>
    <form v-else class="form d-flex flex-column align-items-center" @submit.prevent="requestOTP">
      <div class="card flex-column d-flex p-4 mb-4">
        <div v-show="editingHost || (otp && hostAddr)" id="qrRef"></div>
        <p v-if="editingHost || (otp && hostAddr)" class="text-center text-secondary"><a class="text-secondary" :href="deepLink">art://{{ hostAddr }}:{{ hostPort }}</a> <i class="fas fa-fw fa-pen-to-square" @click="editHost"></i></p>
        <h1 class="mb-4 text-center">{{ otp && otp || '????' }}</h1>
        <div v-if="editingHost" class="d-flex flex-column align-items-stretch">
          <input type="text" placeholder="HOST" v-model="hostAddr" autofocus class="form-control mt-2" />
          <input type="text" placeholder="PORT" v-model="hostPort" class="form-control my-4" />
          <button class="btn btn-primary" :disabled="!this.canSaveHost" @click.prevent="saveHost">{{ $t('_common.save') }}</button>
        </div>
        <div v-else class="d-flex flex-column align-items-stretch">
          <input type="text" pattern="[0-9a-zA-Z]{4,}" :placeholder="`${$t('pin.otp_passphrase')}`" v-model="passphrase" required autofocus class="form-control mt-2" />
          <input type="text" :placeholder="`${$t('pin.device_name')}`" v-model="deviceName" class="form-control my-4" />
          <button class="btn btn-primary">{{ $t('pin.generate_pin') }}</button>
        </div>
      </div>
      <div v-if="otpMessage" class="alert" :class="['alert-' + otpStatus]">{{ otpMessage }}</div>
      <div class="alert alert-info">{{ $t('pin.otp_msg') }}</div>
    </form>
    <div class="alert alert-warning">
      <b>{{ $t('_common.warning') }}</b> {{ $t('pin.warning_msg') }}
    </div>
    <!-- Manage Clients -->
    <div class="card my-4 align-self-stretch">
      <div class="card-body">
        <div class="p-2">
          <div class="d-flex justify-content-end align-items-center">
            <h2 id="unpair" class="me-auto">{{ $t('pin.device_management') }}</h2>
            <button class="btn btn-danger" :disabled="unpairAllPressed" @click="unpairAll">
              {{ $t('pin.unpair_all') }}
            </button>
          </div>
          <br />
          <p class="mb-0">{{ $t('pin.device_management_desc') }}</p>
          <p class="mb-0">{{ $t('pin.device_management_warning') }} <a href="https://github.com/ClassicOldSong/Apollo/wiki/Permission-System" target="_blank">{{ $t('_common.learn_more') }}</a></p>
          <div id="apply-alert" class="alert alert-success d-flex align-items-center mt-3" :style="{ 'display': (showApplyMessage ? 'flex !important': 'none !important') }">
            <div class="me-2"><b>{{ $t('_common.success') }}</b> {{ $t('pin.unpair_single_success') }}</div>
            <button class="btn btn-success ms-auto apply" @click="clickedApplyBanner">{{ $t('_common.dismiss') }}</button>
          </div>
          <div class="alert alert-success mt-3" v-if="unpairAllStatus === true">
            {{ $t('pin.unpair_all_success') }}
          </div>
          <div class="alert alert-danger mt-3" v-if="unpairAllStatus === false">
            {{ $t('pin.unpair_all_error') }}
          </div>
        </div>
      </div>
      <ul id="client-list" class="list-group list-group-flush list-group-item-light" v-if="clients && clients.length > 0">
        <template v-for="client in clients" class="list-group-item d-flex align-items-center">
          <div v-if="client.editing" class="list-group-item d-flex align-items-stretch flex-column">
            <div class="d-flex align-items-center">
              <div class="p-2 flex-grow-1 d-flex align-items-center">
                <span class="badge" :class="client.editPerm >= 0x04000000 ? 'bg-danger' : 'bg-primary'">
                  [ {{permToStr(client.editPerm)}} ]
                </span>
                &nbsp;
                <input v-model="client.editName" @keyup.enter="saveClient(client)" class="form-control flex-grow-1" type="text" :placeholder="$t('pin.device_name')">
              </div>
              <div class="me-2 btn btn-success" @click="saveClient(client)"><i class="fas fa-check"></i></div>
              <div class="me-2 btn btn-secondary" @click="cancelEdit(client)"><i class="fas fa-times"></i></div>
            </div>
            <div class="align-items-top d-flex flex-row justify-content-center">
              <div v-for="group in permissionGroups" class="d-flex flex-column mx-2">
                <div class="mx-2">{{ group.name }}:</div>
                <button v-for="perm in group.permissions" class="my-1 btn btn-sm" :disabled="isSuppressed(client.editPerm, perm.name, perm.suppressed_by)" :class="(isSuppressed(client.editPerm, perm.name, perm.suppressed_by) || checkPermission(client.editPerm, perm.name)) ? 'btn-success' : 'btn-outline-secondary'" @click="togglePermission(client, perm.name)">
                  {{ $t(`permissions.${perm.name}`) }}
                </button>
              </div>
            </div>
          </div>
          <div v-else class="list-group-item d-flex align-items-center">
            <div class="p-2 flex-grow-1 d-flex align-items-center">
              <span class="badge" :class="client.perm >= 0x04000000 ? 'bg-danger' : 'bg-primary'">
                [ {{permToStr(client.perm)}} ]
              </span>
              &nbsp;
              <span class="me-2">{{client.name != "" ? client.name : $t('pin.unpair_single_unknown')}}</span>
            </div>
            <div v-if="client.connected" class="me-2 btn btn-warning" @click="disconnectClient(client.uuid)"><i class="fas fa-link-slash"></i></div>
            <div class="me-2 btn btn-primary" @click="editClient(client)"><i class="fas fa-edit"></i></div>
            <div class="me-2 btn btn-danger" @click="unpairSingle(client.uuid)"><i class="fas fa-trash"></i></div>
          </div>
        </template>
      </ul>
      <ul v-else class="list-group list-group-flush list-group-item-light">
        <div class="list-group-item p-3 text-center"><em>{{ $t('pin.unpair_single_no_devices') }}</em></div>
      </ul>
    </div>
  </div>
</body>

<script type="module">
  import { createApp } from 'vue'
  import { initApp } from './init'
  import Navbar from './Navbar.vue'

  let resetOTPTimeout = null;
  const qrContainer = document.createElement('div');
  qrContainer.className = "mb-2 p-2 bg-white"
  const qrCode = new QRCode(qrContainer);

  const updateQR = (url) => {
    qrCode.clear()
    qrCode.makeCode(url)

    const refContainer = document.querySelector('#qrRef');
    if (refContainer) refContainer.appendChild(qrContainer);
  }

  let hostInfoCache = JSON.parse(sessionStorage.getItem('hostInfo'));
  let hostManuallySet = false;

  if (hostInfoCache) hostManuallySet = true;

  const saveHostCache = ({hostAddr, hostPort}, manual) => {
    hostInfoCache = {hostAddr, hostPort}
    if (manual) {
      sessionStorage.setItem('hostInfo', JSON.stringify(hostInfoCache))
      hostManuallySet = true;
    }
  }

  /**
   * Permissions:
   enum class PERM: uint32_t {
      _reserved        = 1,

      _input           = _reserved << 8,   // Input permission group
      input_controller = _input << 0,      // Allow controller input
      input_touch      = _input << 1,      // Allow touch input
      input_pen        = _input << 2,      // Allow pen input
      input_mouse      = _input << 3,      // Allow mouse input
      input_kbd        = _input << 4,      // Allow keyboard input
      _all_inputs      = input_controller | input_touch | input_pen | input_mouse | input_kbd,

      _operation       = _input << 8,      // Operation permission group
      clipboard_set    = _operation << 0,  // Allow set clipboard from client
      clipboard_read   = _operation << 1,  // Allow read clipboard from host
      file_upload      = _operation << 2,  // Allow upload files to host
      file_dwnload     = _operation << 3,  // Allow download files from host
      server_cmd       = _operation << 4,  // Allow execute server cmd
      _all_opeiations  = clipboard_set | clipboard_read | file_upload | file_dwnload | server_cmd,

      _action          = _operation << 8,  // Action permission group
      list             = _action << 0,     // Allow list apps
      view             = _action << 1,     // Allow view streams
      launch           = _action << 2,     // Allow launch apps
      _allow_view      = view | launch,    // Launch contains view permission
      _all_actions     = list | view | launch,

      _default         = view | list,      // Default permissions for new clients
      _no              = 0,                // No permissions are granted
      _all             = _all_inputs | _all_opeiations | _all_actions, // All current permissions
    };
  */

  const permissionMapping = {
    // Input permission group
    input_controller: 0x00000100,
    input_touch: 0x00000200,
    input_pen: 0x00000400,
    input_mouse: 0x00000800,
    input_kbd: 0x00001000,
    _all_inputs: 0x00001F00,

    // Operation permission group
    clipboard_set: 0x00010000,
    clipboard_read: 0x00020000,
    file_upload: 0x00040000,
    file_dwnload: 0x00080000,
    server_cmd: 0x00100000,
    _all_operations: 0x001F0000,

    // Action permission group
    list: 0x01000000,
    view: 0x02000000,
    launch: 0x04000000,
    _allow_view: 0x06000000,
    _all_actions: 0x07000000,

    // Special permissions
    _default: 0x03000000,
    _no: 0x00000000,
    _all: 0x071F1F00
  };

  const permissionGroups = [
    { name: 'Action', permissions: [
      {
        name: 'list',
        suppressed_by: ['view', 'launch']
      }, {
        name: 'view',
        suppressed_by: ['launch']
      }, {
        name: 'launch',
        suppressed_by: []
      }
    ] },
    { name: 'Operation', permissions: [
      {
        name: 'clipboard_set',
        suppressed_by: []
      },
      {
        name: 'clipboard_read',
        suppressed_by: []
      },
      {
        name: 'server_cmd',
        suppressed_by: []
      }
    ] },
    { name: 'Input', permissions: [
      {
        name: 'input_controller',
        suppressed_by: []
      }, {
        name: 'input_touch',
        suppressed_by: []
      }, {
        name: 'input_pen',
        suppressed_by: []
      }, {
        name: 'input_mouse',
        suppressed_by: []
      }, {
        name: 'input_kbd',
        suppressed_by: []
      }
    ] },
  ];

  let currentEditingClient = null;

  const data = () => {
    return {
      editingHost: false,
      currentTab: location.hash || '#OTP',
      otp: '',
      passphrase: '',
      otpMessage: '',
      otpStatus: 'warning',
      deviceName: '',
      hostAddr: '',
      hostPort: '',
      hostName: '',
      permissionGroups,
      clients: [],
      showApplyMessage: false,
      unpairAllPressed: false,
      unpairAllStatus: null
    }
  }

  let app = createApp({
    components: {
      Navbar
    },
    inject: ['i18n'],
    data,
    computed: {
      deepLink() {
        return encodeURI(`art://${this.hostAddr}:${this.hostPort}?pin=${this.otp}&passphrase=${this.passphrase}&name=${this.hostName}`);
      },
      canSaveHost() {
        return !!(this.hostAddr && this.hostPort);
      }
    },
    created() {
      this.refreshClients();
    },
    methods: {
      switchTab(currentTab) {
        location.hash = currentTab;
        const clients = this.clients;
        Object.assign(this, data(), { clients });
        hostInfoCache = null;
        clearTimeout(resetOTPTimeout);
      },
      editHost() {
        this.editingHost = !this.editingHost;
        Object.assign(this, hostInfoCache);
      },
      saveHost() {
        if (!this.canSaveHost) return;
        updateQR(this.deepLink);
        this.editingHost = false;
        saveHostCache(this, true);
      },
      registerDevice(e) {
        let pin = document.querySelector("#pin-input").value;
        let name = document.querySelector("#name-input").value;
        document.querySelector("#status").innerHTML = "";
        let b = JSON.stringify({pin: pin, name: name});
<<<<<<< HEAD
        fetch("/api/pin", {
          credentials: 'include',
          method: "POST",
          body: b
        })
=======
        fetch("./api/pin", {method: "POST", body: b})
>>>>>>> d2be83fe
          .then((response) => response.json())
          .then((response) => {
            if (response.status.toString().toLowerCase() === "true") {
              document.querySelector(
                "#status"
              ).innerHTML = `<div class="alert alert-success" role="alert">${this.i18n.t('pin.pair_success')}</div>`;
              document.querySelector("#pin-input").value = "";
              document.querySelector("#name-input").value = "";

              setTimeout(() => this.refreshClients(), 1000);
            } else {
              document.querySelector(
                "#status"
              ).innerHTML = `<div class="alert alert-danger" role="alert">${this.i18n.t('pin.pair_failure')}</div>`;
            }
          });
      },
      requestOTP() {
        if (this.editingHost) return;

        fetch(`/api/otp?passphrase=${this.passphrase}${this.deviceName && `&deviceName=${this.deviceName}` || ''}`, {
          credentials: 'include'
        })
        .then(resp => resp.json())
        .then(resp => {
          if (resp.status !== 'true') {
            this.otpMessage = resp.message
            this.otpStatus = 'danger'
            return
          }

          this.otp = resp.otp
          this.hostName = resp.name
          this.otpStatus = 'success'
          this.otpMessage = this.i18n.t('pin.otp_success')

          const isLocalHost = ['localhost', '127.0.0.1', '[::1]'].indexOf(location.hostname) < 0

          if (hostManuallySet) {
            Object.assign(this, hostInfoCache);
          } else {
            this.hostAddr = resp.ip
            this.hostPort = parseInt(location.port, 10) - 1

            if (isLocalHost) {
              this.hostAddr = location.hostname
            }

            saveHostCache(this);
          }

          if (this.hostAddr) {
            updateQR(this.deepLink);

            if (resetOTPTimeout !== null) clearTimeout(resetOTPTimeout)
            resetOTPTimeout = setTimeout(() => {
              Object.assign(this, data(), {
                otp: this.i18n.t('pin.otp_expired'),
                otpMessage: this.i18n.t('pin.otp_expired_msg')
              })
              resetOTPTimeout = null
            }, 3 * 60 * 1000)

            if (isLocalHost) {
              setTimeout(() => {
                if (window.confirm(this.i18n.t('pin.otp_pair_now'))) {
                  window.open(this.deepLink);
                }
              }, 0)
            }
          }
        })
      },
      clickedApplyBanner() {
        this.showApplyMessage = false;
      },
      editClient(client) {
        if (currentEditingClient) {
          this.cancelEdit(currentEditingClient);
        }
        currentEditingClient = client;
        client.editing = true;
        client.editPerm = client.perm;
        client.editName = client.name;
      },
      cancelEdit(client) {
        client.editing = false;
        client.editPerm = client.perm;
        client.editName = client.name;
        currentEditingClient = null;
      },
      saveClient(client) {
        client.editing = false;
        currentEditingClient = null;
        const editedClient = {
          uuid: client.uuid,
          name: client.editName,
          perm: client.editPerm & permissionMapping._all
        }
        fetch("/api/clients/update", {
          credentials: 'include',
          method: "POST",
          body: JSON.stringify(editedClient)
        })
        .catch(err => {
          alert(this.i18n.t('pin.save_client_error') + err);
        })
        .finally(() => {
          setTimeout(() => {
            this.refreshClients();
          }, 1000);
        });
      },
      permToStr(perm) {
        const permSegments = [];
        permSegments.push((perm >> 24) & 0xFF);
        permSegments.push((perm >> 16) & 0xFF);
        permSegments.push((perm >> 8) & 0xFF);
        return permSegments.map(seg => seg.toString(16).toUpperCase().padStart(2, '0')).join(' ');
      },
      checkPermission(perm, permission) {
        return (perm & permissionMapping[permission]) !== 0;
      },
      isSuppressed(perm, permission, suppressed_by) {
        for (const suppressed of suppressed_by) {
          if (this.checkPermission(perm, suppressed)) {
            return true;
          }
        }
        return false;
      },
      togglePermission(client, permission) {
        client.editPerm ^= permissionMapping[permission];
      },
      disconnectClient(uuid) {
        fetch("/api/clients/disconnect", {
          credentials: 'include',
          method: "POST",
          body: JSON.stringify({ uuid })
        }).finally(() => {
          setTimeout(() => {
            this.refreshClients();
          }, 1000);
        });
      },
      unpairAll() {
        this.unpairAllPressed = true;
        fetch("/api/clients/unpair-all", {
          credentials: 'include',
          method: "POST"
        })
          .then((r) => r.json())
          .then((r) => {
            this.unpairAllPressed = false;
            this.unpairAllStatus = r.status.toString() === "true";
            setTimeout(() => {
              this.unpairAllStatus = null;
            }, 5000);
            this.refreshClients();
          });
      },
      unpairSingle(uuid) {
        fetch("/api/clients/unpair", {
          credentials: 'include',
          method: "POST",
          body: JSON.stringify({ uuid })
        }).then(() => {
          this.showApplyMessage = true;
          this.refreshClients();
        });
      },
      refreshClients() {
        if (currentEditingClient) {
          this.cancelEdit(currentEditingClient);
        }
        fetch("/api/clients/list", { credentials: 'include' })
          .then((response) => response.json())
          .then((response) => {
            const clientList = document.querySelector("#client-list");
            if (response.status === 'true' && response.named_certs && response.named_certs.length) {
              this.clients = response.named_certs.map(({name, uuid, perm, connected}) => {
                const permInt = parseInt(perm, 10);
                return {
                  name,
                  uuid,
                  perm: permInt,
                  connected: connected === 'true',
                  editing: false,
                  editPerm: permInt,
                  editName: name
                }
              })
              currentEditingClient = null;
            } else {
              this.clients = [];
            }
          })
          .catch(e => {
            console.error(e)
            location.reload();
          });
      },
    }
  });

  initApp(app);
</script><|MERGE_RESOLUTION|>--- conflicted
+++ resolved
@@ -330,15 +330,11 @@
         let name = document.querySelector("#name-input").value;
         document.querySelector("#status").innerHTML = "";
         let b = JSON.stringify({pin: pin, name: name});
-<<<<<<< HEAD
-        fetch("/api/pin", {
+        fetch("./api/pin", {
           credentials: 'include',
           method: "POST",
           body: b
         })
-=======
-        fetch("./api/pin", {method: "POST", body: b})
->>>>>>> d2be83fe
           .then((response) => response.json())
           .then((response) => {
             if (response.status.toString().toLowerCase() === "true") {
@@ -359,7 +355,7 @@
       requestOTP() {
         if (this.editingHost) return;
 
-        fetch(`/api/otp?passphrase=${this.passphrase}${this.deviceName && `&deviceName=${this.deviceName}` || ''}`, {
+        fetch(`./api/otp?passphrase=${this.passphrase}${this.deviceName && `&deviceName=${this.deviceName}` || ''}`, {
           credentials: 'include'
         })
         .then(resp => resp.json())
@@ -438,7 +434,7 @@
           name: client.editName,
           perm: client.editPerm & permissionMapping._all
         }
-        fetch("/api/clients/update", {
+        fetch("./api/clients/update", {
           credentials: 'include',
           method: "POST",
           body: JSON.stringify(editedClient)
@@ -474,7 +470,7 @@
         client.editPerm ^= permissionMapping[permission];
       },
       disconnectClient(uuid) {
-        fetch("/api/clients/disconnect", {
+        fetch("./api/clients/disconnect", {
           credentials: 'include',
           method: "POST",
           body: JSON.stringify({ uuid })
@@ -486,7 +482,7 @@
       },
       unpairAll() {
         this.unpairAllPressed = true;
-        fetch("/api/clients/unpair-all", {
+        fetch("./api/clients/unpair-all", {
           credentials: 'include',
           method: "POST"
         })
@@ -501,7 +497,7 @@
           });
       },
       unpairSingle(uuid) {
-        fetch("/api/clients/unpair", {
+        fetch("./api/clients/unpair", {
           credentials: 'include',
           method: "POST",
           body: JSON.stringify({ uuid })
@@ -514,7 +510,7 @@
         if (currentEditingClient) {
           this.cancelEdit(currentEditingClient);
         }
-        fetch("/api/clients/list", { credentials: 'include' })
+        fetch("./api/clients/list", { credentials: 'include' })
           .then((response) => response.json())
           .then((response) => {
             const clientList = document.querySelector("#client-list");
